--- conflicted
+++ resolved
@@ -95,6 +95,7 @@
 
 void EnqueReplyCallback(u64 userdata, int)
 {
+	std::lock_guard<std::mutex> lk(s_reply_queue);
 	reply_queue.push_back(userdata);
 }
 
@@ -177,17 +178,13 @@
 		g_DeviceMap.erase(g_DeviceMap.begin(), g_DeviceMap.end());
 	}
 	request_queue.clear();
-<<<<<<< HEAD
 	
 	// lock due to using reply_queue
 	{
 		std::lock_guard<std::mutex> lk(s_reply_queue);
 		reply_queue.clear();
 	}
-=======
-	reply_queue.clear();
 	last_reply_time = 0;
->>>>>>> a11827cd
 }
 
 void Shutdown()
@@ -540,14 +537,12 @@
 
     if (CmdSuccess)
     {
-<<<<<<< HEAD
 		// It seems that the original hardware overwrites the command after it has been
 		// executed. We write 8 which is not any valid command, and what IOS does 
 		Memory::Write_U32(8, _Address);
 		// IOS seems to write back the command that was responded to
 		Memory::Write_U32(Command, _Address + 8);
 		
-=======
 		// Ensure replies happen in order, fairly ugly
 		// Without this, tons of games fail now that DI commads have different reply delays
 		int reply_delay = pDevice ? pDevice->GetCmdDelay(_Address) : 0;
@@ -559,7 +554,6 @@
 		
 		last_reply_time = CoreTiming::GetTicks() + reply_delay;
 	
->>>>>>> a11827cd
 		// Generate a reply to the IPC command
 		EnqReply(_Address, reply_delay);
     }
@@ -585,12 +579,7 @@
 // Called when IOS module has some reply
 void EnqReply(u32 _Address, int cycles_in_future)
 {
-<<<<<<< HEAD
-	std::lock_guard<std::mutex> lk(s_reply_queue);
-	reply_queue.push_back(_Address);
-=======
 	CoreTiming::ScheduleEvent(cycles_in_future, enque_reply, _Address);
->>>>>>> a11827cd
 }
 
 // This is called every IPC_HLE_PERIOD from SystemTimers.cpp
